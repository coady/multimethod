import enum

import pytest
from typing import Any, AnyStr, Dict, Iterable, List, Tuple, TypeVar, Union
from multimethod import (
    DispatchError,
    get_type,
    isa,
    multimeta,
    multimethod,
    overload,
    signature,
    subtype,
)


# string join
class tree(list):
    def walk(self):
        for value in self:
            if isinstance(value, type(self)):
                yield from value.walk()
            else:
                yield value


class bracket(tuple):
    def __new__(cls, left, right):
        return tuple.__new__(cls, (left, right))


@multimethod
def join(seq, sep):
    return sep.join(map(str, seq))


@multimethod
def join(seq: object, sep: bracket):
    return sep[0] + join(seq, sep[1] + sep[0]) + sep[1]


@multimethod
def join(seq: tree, sep: object):
    return join(seq.walk(), sep)


def test_join():
    sep = '<>'
    seq = [0, tree([1]), 2]
    assert list(tree(seq).walk()) == list(range(3))
    assert join(seq, sep) == '0<>[1]<>2'
    assert join(tree(seq), sep) == '0<>1<>2'
    assert join(seq, bracket(*sep)) == '<0><[1]><2>'
    assert join(tree(seq), bracket(*sep)) == '<0><1><2>'


# type hints
def test_subtype():
    assert len({subtype(List[int]), subtype(List[int])}) == 1
    assert len({subtype(List[bool]), subtype(List[int])}) == 2
    assert issubclass(int, subtype(Union[int, float]))
    assert issubclass(Union[float, int], subtype(Union[int, float]))
    assert issubclass(List[bool], subtype(List[int]))
    assert not issubclass(Tuple[int], subtype(Tuple[int, float]))
    assert issubclass(Iterable[bool], subtype(Iterable[int]))
    assert issubclass(subtype(Iterable[int]), subtype(Iterable))
    assert issubclass(subtype(List[int]), subtype(Iterable))

    assert get_type(0) is int
    assert not isinstance(get_type(iter('')), subtype)
    assert get_type(()) is tuple
    assert get_type((0, 0.0)) == subtype(tuple, int, float)
    assert get_type([]) is list
    assert get_type([0, 0.0]) == subtype(list, int)
    assert get_type({}) is dict
    assert get_type({' ': 0}) == subtype(dict, str, int)


def test_signature():
    assert signature([Any, List]) == (object, list)
    assert signature([AnyStr]) == signature([Union[bytes, str]])
    assert signature([TypeVar('T')]) == signature([object])
    assert signature([int]) - signature([Union[int, float]]) == (0,)
    assert signature([List]) <= signature([list])
    assert signature([list]) <= signature([List])
    assert signature([list]) <= signature([List[int]])
    assert signature([List[int]]) - signature([list])
    assert signature([list]) - signature([List[int]]) == (1,)

    # with metaclasses:
    assert signature([type]) - signature([type]) == (0,)
    assert signature([type]) - signature([object]) == (1,)
    # using EnumMeta because it is a standard, stable, metaclass
    assert signature([enum.EnumMeta]) - signature([object]) == (2,)
    assert signature([Union[type, enum.EnumMeta]]) - signature([object]) == (1,)


def test_get_type():
    method = multimethod(lambda: None)
    assert method.get_type is type

    @method.register
    def _(x: Union[int, type(None)]):
        pass

    assert method.get_type is type

    @method.register
    def _(x: List[int]):
        pass

    assert method.get_type is get_type


class namespace:
    pass


class cls:
    @multimethod
    def method(x, y: int, z=None) -> tuple:
        return object, int

    @multimethod
    def method(x: 'cls', y: float):
        return type(x), float

    @multimethod
    def dotted(x: 'namespace.cls'):
        return type(x), float


def test_annotations():
    obj = cls()
    assert obj.method(0.0) == (cls, float)  # run first to check exact match post-evaluation
    assert obj.method(0) == (object, int)
    assert cls.method(None, 0) == (object, int)
    with pytest.raises(DispatchError):
        cls.method(None, 0.0)


# register out of order
@multimethod
def func(arg: bool):
    return bool


@func.register
def _(arg: object):
    return object


@func.register
def _(arg: int):
    return int


@func.register
def _(arg: Union[List[int], Tuple[float], Dict[str, int]]):
    return 'union'


def test_register():
    assert func(0.0) is object
    assert func(0) is int
    assert func(False) is bool
    assert func([0]) == func((0.0,)) == func({'': 0}) == 'union'
    assert func([0.0]) == func((0.0, 1.0)) == func({}) == object


def test_overloads():
    @overload
    def func(x):
        return x

    @overload
    def func(x: isa(int, float)):
        return -x

    @func.register
    def _(x: isa(str)) -> str:
        return x.upper()

    assert func(None) is None
    assert func(1) == -1
    assert func('hi') == 'HI'
    del func[next(iter(func))]
    with pytest.raises(DispatchError):
        func(None)


# multimeta


def test_meta():
    class meta(metaclass=multimeta):
        def method(self, x: str):
            return 'STR'

        def method(self, x: int):
            return 'INT'

        def normal(self, y):
            return 'OBJECT'

        def rebind(self, x: str):
            return 'INITIAL'

        rebind = 2

        def rebind(self, x):
            return 'REBOUND'

    assert isinstance(meta.method, multimethod)
    assert isinstance(meta.normal, multimethod)
    assert isinstance(meta.rebind, multimethod)

    m = meta()

    assert m.method('') == 'STR'
    assert m.method(12) == 'INT'
    assert m.normal('') == 'OBJECT'
    assert m.rebind('') == 'REBOUND'


def test_ellipsis():
    @multimethod
    def func(arg: Tuple[Tuple[int, int], ...]):
        return arg

    tup = ((0, 1),)
    assert func(tup) == tup
    tup = ((0, 1), (2, 3))
    assert func(tup) == tup
    with pytest.raises(DispatchError):
        func(())
    with pytest.raises(DispatchError):
        func(((0, 1.0),))


<<<<<<< HEAD
def test_meta_types():
    @multimethod
    def f(x):
        return "object"

    @f.register
    def f(x: type):
        return "type"

    @f.register
    def f(x: enum.EnumMeta):
        return "enum"

    @f.register
    def f(x: enum.Enum):
        return "member"

    dummy_enum = enum.Enum("DummyEnum", names="SPAM EGGS HAM")
    assert f(123) == "object"
    assert f(int) == "type"
    assert f(dummy_enum) == "enum"
    assert f(dummy_enum.EGGS) == "member"
=======
def test_name_shadowing():
    # an object with the same name appearing previously in the same namespace
    temp = 123  # noqa

    # a multimethod shadowing that name
    @multimethod
    def temp(x: int):  # noqa
        return "int"

    @multimethod
    def temp(x: float):
        return "float"

    assert isinstance(temp, multimethod)
    assert temp(0) == "int"
    assert temp(0.0) == "float"
>>>>>>> 4ef8516b
<|MERGE_RESOLUTION|>--- conflicted
+++ resolved
@@ -238,7 +238,6 @@
         func(((0, 1.0),))
 
 
-<<<<<<< HEAD
 def test_meta_types():
     @multimethod
     def f(x):
@@ -261,7 +260,8 @@
     assert f(int) == "type"
     assert f(dummy_enum) == "enum"
     assert f(dummy_enum.EGGS) == "member"
-=======
+
+
 def test_name_shadowing():
     # an object with the same name appearing previously in the same namespace
     temp = 123  # noqa
@@ -277,5 +277,4 @@
 
     assert isinstance(temp, multimethod)
     assert temp(0) == "int"
-    assert temp(0.0) == "float"
->>>>>>> 4ef8516b
+    assert temp(0.0) == "float"